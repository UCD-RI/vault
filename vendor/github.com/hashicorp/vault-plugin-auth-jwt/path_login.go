--- conflicted
+++ resolved
@@ -140,41 +140,7 @@
 	case config.OIDCDiscoveryURL != "":
 		allClaims, err = b.verifyToken(ctx, config, role, token)
 		if err != nil {
-<<<<<<< HEAD
-			return nil, errwrap.Wrapf("error getting provider for login operation: {{err}}", err)
-		}
-
-		verifier := provider.Verifier(&oidc.Config{
-			SkipClientIDCheck:    true,
-			SupportedSigningAlgs: config.JWTSupportedAlgs,
-		})
-
-		idToken, err := verifier.Verify(ctx, token)
-		if err != nil {
-			return logical.ErrorResponse(errwrap.Wrapf("error validating signature: {{err}}", err).Error()), nil
-		}
-
-		if err := idToken.Claims(&allClaims); err != nil {
-			return logical.ErrorResponse(errwrap.Wrapf("unable to successfully parse all claims from token: {{err}}", err).Error()), nil
-		}
-
-		if role.BoundSubject != "" && role.BoundSubject != idToken.Subject {
-			return logical.ErrorResponse("sub claim does not match bound subject"), nil
-		}
-		if len(role.BoundAudiences) != 0 {
-			var found bool
-			for _, v := range role.BoundAudiences {
-				if strutil.StrListContains(idToken.Audience, v) {
-					found = true
-					break
-				}
-			}
-			if !found {
-				return logical.ErrorResponse("aud claim does not match any bound audience"), nil
-			}
-=======
 			return logical.ErrorResponse(err.Error()), nil
->>>>>>> 79a07dd2
 		}
 
 	default:
